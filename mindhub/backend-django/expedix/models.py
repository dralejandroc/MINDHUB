--- conflicted
+++ resolved
@@ -531,7 +531,6 @@
     clinic_id = models.BooleanField(blank=True, null=True)
     user_id = models.UUIDField(blank=True, null=True)
 
-<<<<<<< HEAD
     PRESCRIPTION_TYPE_CHOICES = [
         ('acute', 'Aguda'),
         ('chronic', 'Crónica'),
@@ -598,8 +597,6 @@
     professional_license = models.CharField(max_length=50, blank=True, null=True)
     professional_specialty = models.CharField(max_length=100, blank=True, null=True)
     
-=======
->>>>>>> d994e126
     class Meta:
         db_table = 'prescriptions'
         managed = False  # Use existing Supabase table
