'use client';
import axios, { AxiosError, InternalAxiosRequestConfig } from 'axios';

const axiosClient = axios.create({
  baseURL: process.env.NEXT_PUBLIC_DJANGO_API_URL || 'https://mindhub-django-backend.vercel.app',
  headers: { 'Content-Type': 'application/json' },
});

// --- Helpers ---
const getToken = () =>
  (typeof window !== 'undefined' && localStorage.getItem('mindhub-token')) || '';

const clearAuth = () => {
  if (typeof window !== 'undefined') {
    localStorage.removeItem('mindhub-token');
    // delete all coockies
    document.cookie.split(';').forEach((c) => {
      document.cookie = c
        .replace(/^ +/, '')
        .replace(/=.*/, `=;expires=${new Date().toUTCString()};path=/`);
    });


  }
};

const redirectToLogin = () => {
  if (typeof window !== 'undefined') {
    // ajusta la ruta si tu login es distinta
    window.location.href = '/auth/sign-in';
  }
};

// valida exp del JWT sin verificar firma (suficiente para UX)
const isJwtExpired = (token: string) => {
  try {
    const [, payload] = token.split('.');
    if (!payload) return true;
    const json = JSON.parse(atob(payload.replace(/-/g, '+').replace(/_/g, '/')));
    // exp viene en segundos
    const expSec = json?.exp;
    if (!expSec) return false; // si no hay exp, no lo marcamos como expirado
    const nowSec = Math.floor(Date.now() / 1000);
    return expSec <= nowSec;
  } catch {
    // token malformado => trátalo como inválido
    return true;
  }
};

// --- Request interceptor ---
axiosClient.interceptors.request.use((config: InternalAxiosRequestConfig) => {
  const token = getToken();

  // Si hay token pero ya expiró, limpia y redirige antes de hacer la petición
  if (token && isJwtExpired(token)) {
    clearAuth();
    redirectToLogin();
    // opcional: aborta la request
    return Promise.reject(new axios.Cancel('Token expirado'));
  }

  if (token) {
    config.headers = config.headers ?? {};
    (config.headers as any).Authorization = `Bearer ${token}`;
  }
  return config;
});

// --- Response interceptor ---
axiosClient.interceptors.response.use(
  (res) => res,
  async (error: AxiosError<any>) => {    
    const status = error.response?.status;
    const msg = (error.response?.data?.detail || error.response?.data?.message || '').toString().toLowerCase();
    console.log('msg', msg);
    console.log('error', error)
    
    const looksUnauthorized =
      status === 401 ||
      msg.includes('credentials were not provided') ||
      msg.includes('no se proporcionaron credenciales') ||
      msg.includes('las credenciales de autenticación no se proveyeron.') ||
      msg.includes('Las credenciales de autenticación no se proveyeron.') ||
      msg.includes('token is invalid or expired') ||
      msg.includes('token inválido') ||
      msg.includes('not authenticated') ||
      msg.includes('no autenticado');

    if (looksUnauthorized) {
<<<<<<< HEAD
      // clearAuth();
      // redirectToLogin();
=======
      //clearAuth();
      //redirectToLogin();
>>>>>>> d994e126
    }

    return Promise.reject(error);
  }
);

export default axiosClient;<|MERGE_RESOLUTION|>--- conflicted
+++ resolved
@@ -88,13 +88,8 @@
       msg.includes('no autenticado');
 
     if (looksUnauthorized) {
-<<<<<<< HEAD
       // clearAuth();
       // redirectToLogin();
-=======
-      //clearAuth();
-      //redirectToLogin();
->>>>>>> d994e126
     }
 
     return Promise.reject(error);
