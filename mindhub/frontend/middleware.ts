import { createServerClient } from '@supabase/ssr'
import { NextResponse } from 'next/server'
import type { NextRequest } from 'next/server'

// Define which routes should be protected
const protectedRoutes = [
  '/dashboard',
  '/hubs',
  '/profile',
  '/settings',
  '/app'
]

// Define public routes that don't require authentication  
const publicRoutes = [
  '/',
  '/auth/sign-in',
  '/auth/sign-up',
  '/auth/forgot-password',
  '/api/public',
  '/api/health'
]

function isProtectedRoute(pathname: string): boolean {
  return protectedRoutes.some(route => pathname.startsWith(route))
}

function isPublicRoute(pathname: string): boolean {
  return publicRoutes.some(route => pathname === route || pathname.startsWith(route))
}

export async function middleware(req: NextRequest) {
  // CRITICAL: Skip ALL API routes - they handle their own auth
  if (req.nextUrl.pathname.startsWith('/api/')) {
    return NextResponse.next()
  }
  
  // TEMPORARY: Disable auth protection to fix infinite loop
  console.log(`🚨 [Middleware] TEMPORARILY DISABLED - allowing all routes`)
  return NextResponse.next()
  
  let res = NextResponse.next({
    request: {
      headers: req.headers,
    },
  })
  
  // Add security headers for non-API routes
  res.headers.set('X-Content-Type-Options', 'nosniff')
  res.headers.set('X-Frame-Options', 'DENY')
  res.headers.set('X-XSS-Protection', '1; mode=block')
  res.headers.set('Referrer-Policy', 'strict-origin-when-cross-origin')
  res.headers.set('Strict-Transport-Security', 'max-age=31536000; includeSubDomains')
  
  // Update CSP to include Supabase domains
  res.headers.set('Content-Security-Policy', 
    "default-src 'self' https://*.supabase.co https://mindhub.cloud; " +
    "script-src 'self' 'unsafe-inline' 'unsafe-eval' https://*.supabase.co https://mindhub.cloud; " +
    "style-src 'self' 'unsafe-inline' https://fonts.googleapis.com; " +
    "font-src 'self' https://fonts.gstatic.com; " +
    "img-src 'self' data: https://*.supabase.co; " +
    "connect-src 'self' https://*.supabase.co https://jvbcpldzoyicefdtnwkd.supabase.co https://mindhub.cloud https://www.mindhub.cloud https://mindhub-django-backend.vercel.app https://*.vercel.app http://localhost:* ws://localhost:*; " +
    "frame-src 'self' https://*.supabase.co; " +
    "worker-src 'self' blob: 'unsafe-inline'"
  )

  // Only handle auth for page routes, not API routes
  try {
    
    const supabase = createServerClient(
      process.env.NEXT_PUBLIC_SUPABASE_URL!,
      process.env.NEXT_PUBLIC_SUPABASE_ANON_KEY!,
      {
        cookies: {
          get(name: string) {
            return req.cookies.get(name)?.value
          },
          set(name: string, value: string, options: any) {
            res.cookies.set({
              name,
              value,
              ...options,
            })
          },
          remove(name: string, options: any) {
            res.cookies.set({
              name,
              value: '',
              ...options,
            })
          },
        },
      }
    )
    
    // Get the session with error handling
    const { data: { session }, error } = await supabase.auth.getSession()
    
    if (error) {
      console.warn('[Middleware] Supabase session error:', error)
      // Continue without session if there's an error
    }
    
    console.log(`📊 [Middleware] Session check for ${req.nextUrl.pathname}:`, {
      hasSession: !!session,
      userId: session?.user?.id,
      isProtected: isProtectedRoute(req.nextUrl.pathname),
      isAuth: req.nextUrl.pathname.startsWith('/auth/')
    })
    
    // Check if route requires authentication
<<<<<<< HEAD
    // if (isProtectedRoute(req.nextUrl.pathname)) {
    //   if (!session) {
    //     // Redirect to sign-in if not authenticated
    //     const redirectUrl = new URL('/auth/sign-in', req.url)
    //     redirectUrl.searchParams.set('redirectTo', req.nextUrl.pathname)
    //     return NextResponse.redirect(redirectUrl)
    //   }
    // }
=======
    if (isProtectedRoute(req.nextUrl.pathname)) {
      if (!session) {
        // Redirect to sign-in if not authenticated
        console.log(`🔒 [Middleware] Protected route ${req.nextUrl.pathname} requires auth, redirecting to sign-in`)
        const redirectUrl = new URL('/auth/sign-in', req.url)
        redirectUrl.searchParams.set('redirectTo', req.nextUrl.pathname)
        return NextResponse.redirect(redirectUrl)
      } else {
        console.log(`✅ [Middleware] Protected route ${req.nextUrl.pathname} - user authorized:`, session?.user?.id)
      }
    }
>>>>>>> 6eb5c5bb
    
    // Let auth pages handle their own redirects to avoid conflicts
    // Middleware only enforces protection, not redirects from auth pages
    
  } catch (error) {
    console.warn('[Middleware] Auth check failed:', error)
    // Continue with request even if auth fails
  }
  
  return res
}

export const config = {
  matcher: [
    // Match all routes except static files and API routes
    '/((?!api|_next/static|_next/image|favicon.ico|manifest.json|sw.js|robots.txt|.*\\.png|.*\\.svg).*)',
  ],
};<|MERGE_RESOLUTION|>--- conflicted
+++ resolved
@@ -109,7 +109,6 @@
     })
     
     // Check if route requires authentication
-<<<<<<< HEAD
     // if (isProtectedRoute(req.nextUrl.pathname)) {
     //   if (!session) {
     //     // Redirect to sign-in if not authenticated
@@ -118,7 +117,6 @@
     //     return NextResponse.redirect(redirectUrl)
     //   }
     // }
-=======
     if (isProtectedRoute(req.nextUrl.pathname)) {
       if (!session) {
         // Redirect to sign-in if not authenticated
@@ -130,7 +128,6 @@
         console.log(`✅ [Middleware] Protected route ${req.nextUrl.pathname} - user authorized:`, session?.user?.id)
       }
     }
->>>>>>> 6eb5c5bb
     
     // Let auth pages handle their own redirects to avoid conflicts
     // Middleware only enforces protection, not redirects from auth pages
